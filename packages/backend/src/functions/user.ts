--- conflicted
+++ resolved
@@ -16,8 +16,8 @@
  * @notice this method is automatically triggered upon user authentication in the Firebase app
  * which uses the Firebase Authentication service.
  */
-<<<<<<< HEAD
-export const registerAuthUser = functions.auth.user().onCreate(async (user: UserRecord) => {
+export const registerAuthUser = functions.runWith({
+    memory: "512MB"}).auth.user().onCreate(async (user: UserRecord) => {
     // Get DB.
     const firestore = admin.firestore()
 
@@ -57,50 +57,6 @@
         emailVerified: emailVerified || false,
         photoURL: photoURL || "",
         lastUpdated: getCurrentServerTimestampInMillis()
-=======
-export const registerAuthUser = functions
-    .runWith({
-        memory: "512MB"
->>>>>>> 46788d07
-    })
-    .auth.user()
-    .onCreate(async (user: UserRecord) => {
-        // Get DB.
-        const firestore = admin.firestore()
-
-        // Get user information.
-        if (!user.uid) logAndThrowError(SPECIFIC_ERRORS.SE_AUTH_NO_CURRENT_AUTH_USER)
-
-        // The user object has basic properties such as display name, email, etc.
-        const { displayName } = user
-        const { email } = user
-        const { photoURL } = user
-        const { emailVerified } = user
-
-        // Metadata.
-        const { creationTime } = user.metadata
-        const { lastSignInTime } = user.metadata
-
-        // The user's ID, unique to the Firebase project. Do NOT use
-        // this value to authenticate with your backend server, if
-        // you have one. Use User.getToken() instead.
-        const { uid } = user
-
-        // Reference to a document using uid.
-        const userRef = firestore.collection(commonTerms.collections.users.name).doc(uid)
-
-        // Set document (nb. we refer to providerData[0] because we use Github OAuth provider only).
-        await userRef.set({
-            name: displayName,
-            displayName,
-            // Metadata.
-            creationTime,
-            lastSignInTime,
-            // Optional.
-            email: email || "",
-            emailVerified: emailVerified || false,
-            photoURL: photoURL || "",
-            lastUpdated: getCurrentServerTimestampInMillis()
         })
 
         printLog(`Authenticated user document with identifier ${uid} has been correctly stored`, LogLevel.DEBUG)
