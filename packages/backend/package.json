{
    "name": "@zkmpc/backend",
    "version": "0.1.0",
    "description": "MPC Phase 2 backend for Firebase services management",
    "repository": "https://github.com/quadratic-funding/mpc-phase2-suite/apps/backend",
    "homepage": "https://github.com/quadratic-funding/mpc-phase2-suite",
    "bugs": "https://github.com/quadratic-funding/mpc-phase2-suite/issues",
    "license": "MIT",
    "main": "./dist/src/functions/index.node.js",
    "exports": {
        "import": "./dist/src/functions/index.node.mjs",
        "require": "./dist/src/functions/index.node.js"
    },
    "types": "dist/types/index.d.ts",
    "engines": {
        "node": "16"
    },
    "files": [
        "dist/",
        "src/",
        "test/",
        "types",
        "README.md"
    ],
    "keywords": [
        "typescript",
        "zero-knowledge",
        "zk-snarks",
        "phase-2",
        "trusted-setup",
        "ceremony",
        "snarkjs",
        "circom"
    ],
    "scripts": {
        "build": "rimraf dist && rollup -c rollup.config.ts --configPlugin typescript",
        "build:watch": "rollup -c rollup.config.ts -w --configPlugin typescript",
        "firebase:login": "firebase login",
        "firebase:logout": "firebase logout",
        "firebase:init": "firebase init",
        "firebase:deploy": "yarn firestore:get-indexes && firebase deploy --project prod",
        "firebase:deploy-functions": "firebase deploy --only functions --project prod",
        "firebase:deploy-firestore": "yarn firestore:get-indexes && firebase deploy --only firestore --project prod",
        "firebase:deploy-storage": "firebase deploy --only storage --project prod",
        "firebase:log-functions": "firebase functions:log --project prod",
        "firestore:get-indexes": "firebase firestore:indexes --project prod > firestore.indexes.json",
        "emulator:serve": "yarn build && firebase emulators:start",
        "emulator:serve-functions": "yarn build && firebase emulators:start --only functions",
        "emulator:shell": "yarn build && firebase functions:shell",
        "emulator:exec-test": "firebase --project dev emulators:exec \"yarn test:emulator\"",
<<<<<<< HEAD
        "test:emulator": "jest --config=../../jest.json --detectOpenHandles --forceExit --coverage=false"
=======
        "test:emulator": "jest --config=../../jest.json --detectOpenHandles --forceExit --coverage=false --watchAll=false --no-cache"
>>>>>>> b9958f5f
    },
    "peerDependencies": {
        "@zkmpc/actions": "^0.1.0"
    },
    "devDependencies": {
        "@firebase/rules-unit-testing": "^2.0.7",
        "@types/rollup-plugin-auto-external": "^2.0.2",
        "@types/uuid": "^8.3.4",
        "firebase-functions-test": "^3.0.0",
        "firebase-tools": "^11.24.1",
        "rollup-plugin-auto-external": "^2.0.0",
        "rollup-plugin-cleanup": "^3.2.1",
        "rollup-plugin-typescript2": "^0.34.1",
        "typescript": "^4.9.3"
    },
    "dependencies": {
        "@adobe/node-fetch-retry": "^2.2.0",
        "@aws-sdk/client-s3": "^3.178.0",
        "@aws-sdk/middleware-endpoint": "^3.178.0",
        "@aws-sdk/s3-request-presigner": "^3.178.0",
        "@zkmpc/actions": "^0.1.0",
        "blakejs": "^1.2.1",
        "dotenv": "^16.0.3",
<<<<<<< HEAD
        "ethers": "5.4.0",
        "firebase-admin": "^11.3.0",
        "firebase-functions": "^4.1.1",
=======
        "firebase-admin": "^11.5.0",
        "firebase-functions": "^4.2.1",
        "rimraf": "^4.4.0",
        "rollup": "^3.19.1",
>>>>>>> b9958f5f
        "snarkjs": "^0.5.0",
        "solc": "^0.8.19",
        "timer-node": "^5.0.6",
        "uuid": "^9.0.0",
        "winston": "^3.8.2"
    },
    "publishConfig": {
        "access": "public"
    }
}<|MERGE_RESOLUTION|>--- conflicted
+++ resolved
@@ -48,11 +48,7 @@
         "emulator:serve-functions": "yarn build && firebase emulators:start --only functions",
         "emulator:shell": "yarn build && firebase functions:shell",
         "emulator:exec-test": "firebase --project dev emulators:exec \"yarn test:emulator\"",
-<<<<<<< HEAD
-        "test:emulator": "jest --config=../../jest.json --detectOpenHandles --forceExit --coverage=false"
-=======
         "test:emulator": "jest --config=../../jest.json --detectOpenHandles --forceExit --coverage=false --watchAll=false --no-cache"
->>>>>>> b9958f5f
     },
     "peerDependencies": {
         "@zkmpc/actions": "^0.1.0"
@@ -76,16 +72,11 @@
         "@zkmpc/actions": "^0.1.0",
         "blakejs": "^1.2.1",
         "dotenv": "^16.0.3",
-<<<<<<< HEAD
         "ethers": "5.4.0",
-        "firebase-admin": "^11.3.0",
-        "firebase-functions": "^4.1.1",
-=======
         "firebase-admin": "^11.5.0",
         "firebase-functions": "^4.2.1",
         "rimraf": "^4.4.0",
         "rollup": "^3.19.1",
->>>>>>> b9958f5f
         "snarkjs": "^0.5.0",
         "solc": "^0.8.19",
         "timer-node": "^5.0.6",
