--- conflicted
+++ resolved
@@ -1,5 +1,4 @@
 import { Firestore, where } from "firebase/firestore"
-import { Functions, httpsCallable, httpsCallableFromURL } from "firebase/functions"
 import { CeremonyCollectionField, CeremonyState, Collections, FirebaseDocumentInfo } from "../../../types/index"
 import { queryCollection, fromQueryToFirebaseDocumentInfo, getAllCollectionDocs } from "../..//helpers/query"
 import { Functions, httpsCallable, httpsCallableFromURL } from "firebase/functions"
@@ -35,15 +34,11 @@
         await getAllCollectionDocs(firestoreDatabase, `${Collections.CEREMONIES}/${ceremonyId}/${Collections.CIRCUITS}`)
     ).sort((a: FirebaseDocumentInfo, b: FirebaseDocumentInfo) => a.data.sequencePosition - b.data.sequencePosition)
 
-<<<<<<< HEAD
-
-=======
->>>>>>> 61f5236a
+
 /**
  * Calls the cloud function checkParticipantForCeremony
  * @param functions <Functions> - the Firebase functions
  * @param ceremonyId <string> - the ceremony ID for which to query participants
-<<<<<<< HEAD
  * @returns 
  */
 export const checkParticipantForCeremony = async (
@@ -56,16 +51,6 @@
 }
 
 
-=======
- * @returns
- */
-export const checkParticipantForCeremony = async (functions: Functions, ceremonyId: string): Promise<any> => {
-    const cf = httpsCallable(functions, "checkParticipantForCeremony")
-    const { data } = await cf({ ceremonyId })
-    return data
-}
-
->>>>>>> 61f5236a
 /**
  * Return the next circuit where the participant needs to compute or has computed the contribution.
  * @param circuits <Array<FirebaseDocumentInfo>> - the ceremony circuits document.
@@ -82,12 +67,7 @@
     )
 
     // There must be only one.
-<<<<<<< HEAD
     if (filteredCircuits.length !== 1) throw new Error('Contribute-0001: Something went wrong when retrieving the data from the database')
-=======
-    if (filteredCircuits.length !== 1)
-        throw new Error("Contribute-0001: Something went wrong when retrieving the data from the database")
->>>>>>> 61f5236a
 
     return filteredCircuits.at(0)!
 }
@@ -95,11 +75,7 @@
 /**
  * Calls the permanentlyStoreCurrentContributionTimeAndHash cloud function
  * @param functions <Functions> - the firebase functions
-<<<<<<< HEAD
  * @param ceremonyId <string> - the ceremony id 
-=======
- * @param ceremonyId <string> - the ceremony id
->>>>>>> 61f5236a
  * @param contributionComputationTime <number> - the time when it was computed
  * @param contributingHash <string> - the hash of the contribution
  */
@@ -107,43 +83,27 @@
     functions: Functions,
     ceremonyId: string,
     contributionComputationTime: number,
-<<<<<<< HEAD
     contributionHash: string 
 ) => {
     const cf = httpsCallable(functions, 'permanentlyStoreCurrentContributionTimeAndHash')
     await cf({
         ceremonyId: ceremonyId,
-=======
-    contributionHash: string
-) => {
-    const cf = httpsCallable(functions, "permanentlyStoreCurrentContributionTimeAndHash")
-    await cf({
-        ceremonyId,
->>>>>>> 61f5236a
         contributionComputationTime,
         contributionHash
     })
 }
 
-<<<<<<< HEAD
-
-=======
->>>>>>> 61f5236a
+
 /**
  * Call the makeProgressToNextContribution cloud function
  * @param functions <Functions> - the cloud functions
  * @param ceremonyId <string> - the ceremony Id
  */
-<<<<<<< HEAD
 export const makeProgressToNextContribution = async (
     functions: Functions,
     ceremonyId: string 
 ) => {
     const cf = httpsCallable(functions, 'makeProgressToNextContribution')
-=======
-export const makeProgressToNextContribution = async (functions: Functions, ceremonyId: string) => {
-    const cf = httpsCallable(functions, "makeProgressToNextContribution")
->>>>>>> 61f5236a
     await cf({
         ceremonyId
     })
@@ -154,16 +114,11 @@
  * @param functions <Functions> - the cloud functions.
  * @param ceremonyId <string> - the ceremony Id.
  */
-<<<<<<< HEAD
 export const resumeContributionAfterTimeoutExpiration = async (
     functions: Functions,
     ceremonyId: string 
 ) => {
     const cf = httpsCallable(functions, 'resumeContributionAfterTimeoutExpiration')
-=======
-export const resumeContributionAfterTimeoutExpiration = async (functions: Functions, ceremonyId: string) => {
-    const cf = httpsCallable(functions, "resumeContributionAfterTimeoutExpiration")
->>>>>>> 61f5236a
     await cf({
         ceremonyId
     })
@@ -173,16 +128,11 @@
  * Call the progressToNextContributionStep cloud function
  * @param ceremonyId <string> - the ceremony ID to which we want to contribute to.
  */
-<<<<<<< HEAD
 export const progressToNextContributionStep = async (
     functions: Functions,
     ceremonyId: string 
 ) => {
     const cf = httpsCallable(functions, 'progressToNextContributionStep')
-=======
-export const progressToNextContributionStep = async (functions: Functions, ceremonyId: string) => {
-    const cf = httpsCallable(functions, "progressToNextContributionStep")
->>>>>>> 61f5236a
     await cf({
         ceremonyId
     })
@@ -194,17 +144,12 @@
  * @param verifyContributionURL <string> - the url for the contribution verification.
  * @param ceremonyId <string> - the ID of the ceremony.
  * @param circuitId <string> - the ID of the circuit to which the user contribute.
-<<<<<<< HEAD
  * @param username <string> - the 
-=======
- * @param ghUsername <string> - the Github username of the user.
->>>>>>> 61f5236a
  */
 export const verifyContribution = async (
     functions: Functions,
     verifyContributionURL: string,
     ceremonyId: string,
-<<<<<<< HEAD
     circuitId: string, 
     username: string,
     bucketName: string 
@@ -217,29 +162,13 @@
         }
     )
 
-    const response = await cf({
+    const { data: response } = await cf({
         ceremonyId: ceremonyId,
         circuitId: circuitId,
         username,
         bucketName: bucketName
     })
 
-=======
-    circuitId: string,
-    ghUsername: string,
-    bucketName: string
-): Promise<any> => {
-    const cf = httpsCallableFromURL(functions, verifyContributionURL, {
-        timeout: 3600000
-    })
-
-    const { data: response } = await cf({
-        ceremonyId,
-        circuitId,
-        ghUsername,
-        bucketName
-    })
->>>>>>> 61f5236a
 
     return response
 }
@@ -253,15 +182,9 @@
 export const temporaryStoreCurrentContributionMultiPartUploadId = async (
     functions: Functions,
     ceremonyId: string,
-<<<<<<< HEAD
     uploadIdZkey: string 
 ) => {
     const cf = httpsCallable(functions, 'temporaryStoreCurrentContributionMultiPartUploadId')
-=======
-    uploadIdZkey: string
-) => {
-    const cf = httpsCallable(functions, "temporaryStoreCurrentContributionMultiPartUploadId")
->>>>>>> 61f5236a
     await cf({
         ceremonyId,
         uploadId: uploadIdZkey
@@ -269,17 +192,12 @@
 }
 
 /**
-<<<<<<< HEAD
  * Call the temporaryStoreCurrentContributionUploadedChunk cloud function
-=======
- * Call the temporaryStoreCurrentContributionUploadedChunkData cloud function
->>>>>>> 61f5236a
  * @param functions <Functions> - the cloud functions.
  * @param ceremonyId <string> - the ceremony ID.
  * @param eTag <string> - the eTag.
  * @param partNumber <number> - the part number.
  */
-<<<<<<< HEAD
 export const temporaryStoreCurrentContributionUploadedChunk = async (
     functions: Functions,
     ceremonyId: string, 
@@ -287,15 +205,6 @@
     partNumber: number 
 ) => {
     const cf = httpsCallable(functions, 'temporaryStoreCurrentContributionUploadedChunkData')
-=======
-export const temporaryStoreCurrentContributionUploadedChunkData = async (
-    functions: Functions,
-    ceremonyId: string,
-    eTag: string,
-    partNumber: number
-) => {
-    const cf = httpsCallable(functions, "temporaryStoreCurrentContributionUploadedChunkData")
->>>>>>> 61f5236a
     await cf({
         ceremonyId,
         eTag,
@@ -304,18 +213,6 @@
 }
 
 /**
-<<<<<<< HEAD
-=======
- * Convert bytes or chilobytes into gigabytes with customizable precision.
- * @param bytesOrKB <number> - bytes or KB to be converted.
- * @param isBytes <boolean> - true if the input is in bytes; otherwise false for KB input.
- * @returns <number>
- */
-export const convertToGB = (bytesOrKB: number, isBytes: boolean): number =>
-    Number(bytesOrKB / 1024 ** (isBytes ? 3 : 2))
-
-/**
->>>>>>> 61f5236a
  * Return the memory space requirement for a zkey in GB.
  * @param zKeySizeInBytes <number> - the size of the zkey in bytes.
  * @returns <number>
