name: Run Test <Dev>
run-name: Test Dev

on:
    pull_request:

jobs:
    unit-e2e-test:
        name: Unit and E2E Test <Dev>
        runs-on: ubuntu-22.04
        steps:
            - name: checkout repo
              uses: actions/checkout@v3

<<<<<<< HEAD
      - uses: actions/setup-node@v3
        with:
          node-version: 16
          cache: yarn

      - name: install dependencies
        run: yarn install --frozen-lockfile
=======
            - name: install dependencies
              run: yarn install --frozen-lockfile
>>>>>>> 5e01dca6

            - name: build packages
              run: yarn build

<<<<<<< HEAD
      - name: Get Library Versions For Binary Caching
        id: cache-settings
        run: |
          echo "FIREBASE_TOOLS=$(yarn list -s --depth=0 --pattern firebase-tools | tail -n 1 | sed 's/.*@//g')" >> $GITHUB_OUTPUT
=======
            - name: Get Library Versions For Binary Caching
              id: cache-settings
              run: |
                  echo "FIREBASE_TOOLS=$(yarn list -s --depth=0 --pattern firebase-tools | tail -n 1 | sed 's/.*@//g')" >> $GITHUB_OUTPUT
>>>>>>> 5e01dca6

            - name: Cache Firebase Emulator Binaries
              uses: actions/cache@v3
              with:
                  path: ~/.cache/firebase/emulators
                  key: ${{ runner.os }}-firebase-${{ steps.cache-settings.outputs.firebase-tools }}

            - name: run test (unit & e2e)
              run: yarn test:dev<|MERGE_RESOLUTION|>--- conflicted
+++ resolved
@@ -12,33 +12,21 @@
             - name: checkout repo
               uses: actions/checkout@v3
 
-<<<<<<< HEAD
-      - uses: actions/setup-node@v3
-        with:
-          node-version: 16
-          cache: yarn
+            - uses: actions/setup-node@v3
+              with:
+                node-version: 16
+                cache: yarn
 
-      - name: install dependencies
-        run: yarn install --frozen-lockfile
-=======
             - name: install dependencies
               run: yarn install --frozen-lockfile
->>>>>>> 5e01dca6
 
             - name: build packages
               run: yarn build
 
-<<<<<<< HEAD
-      - name: Get Library Versions For Binary Caching
-        id: cache-settings
-        run: |
-          echo "FIREBASE_TOOLS=$(yarn list -s --depth=0 --pattern firebase-tools | tail -n 1 | sed 's/.*@//g')" >> $GITHUB_OUTPUT
-=======
             - name: Get Library Versions For Binary Caching
               id: cache-settings
               run: |
-                  echo "FIREBASE_TOOLS=$(yarn list -s --depth=0 --pattern firebase-tools | tail -n 1 | sed 's/.*@//g')" >> $GITHUB_OUTPUT
->>>>>>> 5e01dca6
+                echo "FIREBASE_TOOLS=$(yarn list -s --depth=0 --pattern firebase-tools | tail -n 1 | sed 's/.*@//g')" >> $GITHUB_OUTPUT
 
             - name: Cache Firebase Emulator Binaries
               uses: actions/cache@v3
